--- conflicted
+++ resolved
@@ -18,9 +18,5 @@
 
 const (
 	// Version is the current version of Gort
-<<<<<<< HEAD
-	Version = "0.8.4"
-=======
-	Version = "0.9.0-dev.0"
->>>>>>> 4f28e12b
+	Version = "0.9.0"
 )