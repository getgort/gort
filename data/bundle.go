/*
 * Copyright 2021 The Gort Authors
 *
 * Licensed under the Apache License, Version 2.0 (the "License");
 * you may not use this file except in compliance with the License.
 * You may obtain a copy of the License at
 *
 *      http://www.apache.org/licenses/LICENSE-2.0
 *
 * Unless required by applicable law or agreed to in writing, software
 * distributed under the License is distributed on an "AS IS" BASIS,
 * WITHOUT WARRANTIES OR CONDITIONS OF ANY KIND, either express or implied.
 * See the License for the specific language governing permissions and
 * limitations under the License.
 */

package data

import (
	"strings"
	"time"

	"github.com/coreos/go-semver/semver"
)

// BundleInfo wraps a minimal amount of data about a bundle.
type BundleInfo struct {
	Name           string
	Versions       []string
	Enabled        bool
	EnabledVersion Bundle
}

// Bundle represents a bundle as defined in the "bundles" section of the
// config.
type Bundle struct {
	GortBundleVersion int                       `yaml:"gort_bundle_version,omitempty" json:"gort_bundle_version,omitempty"`
	Name              string                    `yaml:",omitempty" json:"name,omitempty"`
	Version           string                    `yaml:",omitempty" json:"version,omitempty"`
	Enabled           bool                      `yaml:",omitempty" json:"enabled"`
	Author            string                    `yaml:",omitempty" json:"author,omitempty"`
	Homepage          string                    `yaml:",omitempty" json:"homepage,omitempty"`
	Description       string                    `yaml:",omitempty" json:"description,omitempty"`
	InstalledOn       time.Time                 `yaml:"-" json:"installed_on,omitempty"`
	InstalledBy       string                    `yaml:",omitempty" json:"installed_by,omitempty"`
	LongDescription   string                    `yaml:"long_description,omitempty" json:"long_description,omitempty"`
	Docker            BundleDocker              `yaml:",omitempty" json:"docker,omitempty"`
	Kubernetes        BundleKubernetes          `yaml:",omitempty" json:"kubernetes,omitempty"`
	Permissions       []string                  `yaml:",omitempty" json:"permissions,omitempty"`
	Commands          map[string]*BundleCommand `yaml:",omitempty" json:"commands,omitempty"`
	Default           bool                      `yaml:"-" json:"default,omitempty"`
	Templates         Templates                 `yaml:",omitempty" json:"templates,omitempty"`
}

<<<<<<< HEAD
// BundleKubernetes represents the "bundles/kubernetes" subsection of the config doc
type BundleKubernetes struct {
	ServiceAccountName string `yaml:"serviceAccountName,omitempty" json:"serviceAccountName,omitempty"`
=======
func (b Bundle) Semver() semver.Version {
	var version = b.Version

	if version == "" {
		return semver.Version{}
	}

	if strings.ToLower(version)[0] == 'v' {
		version = version[1:]
	}

	if v, err := semver.NewVersion(version); err != nil {
		return semver.Version{}
	} else {
		return *v
	}
>>>>>>> 2d9aa725
}

// BundleCommand represents a bundle command, as defined in the "bundles/commands"
// section of the config.
type BundleCommand struct {
	Description     string    `yaml:",omitempty" json:"description,omitempty"`
	Executable      []string  `yaml:",omitempty,flow" json:"executable,omitempty"`
	LongDescription string    `yaml:"long_description,omitempty" json:"long_description,omitempty"`
	Name            string    `yaml:"-" json:"-"`
	Rules           []string  `yaml:",omitempty" json:"rules,omitempty"`
	Templates       Templates `yaml:",omitempty" json:"templates,omitempty"`
}

// BundleDocker represents the "bundles/docker" subsection of the config doc
type BundleDocker struct {
	Image string `yaml:",omitempty" json:"image,omitempty"`
	Tag   string `yaml:",omitempty" json:"tag,omitempty"`
}<|MERGE_RESOLUTION|>--- conflicted
+++ resolved
@@ -52,11 +52,11 @@
 	Templates         Templates                 `yaml:",omitempty" json:"templates,omitempty"`
 }
 
-<<<<<<< HEAD
 // BundleKubernetes represents the "bundles/kubernetes" subsection of the config doc
 type BundleKubernetes struct {
 	ServiceAccountName string `yaml:"serviceAccountName,omitempty" json:"serviceAccountName,omitempty"`
-=======
+}
+
 func (b Bundle) Semver() semver.Version {
 	var version = b.Version
 
@@ -73,7 +73,6 @@
 	} else {
 		return *v
 	}
->>>>>>> 2d9aa725
 }
 
 // BundleCommand represents a bundle command, as defined in the "bundles/commands"
